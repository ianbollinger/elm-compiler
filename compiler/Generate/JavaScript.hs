--- conflicted
+++ resolved
@@ -188,17 +188,12 @@
             ctor = (prop "ctor", string (makeSafe name))
             fields = zipWith (\n e -> (prop ("_" ++ show n), e)) [0..]
 
-<<<<<<< HEAD
       Markdown uid doc es ->
           do es' <- mapM expression es
              return $ obj "Text.markdown" `call` (string md : string uid : es')
           where
             pad = "<div style=\"height:0;width:0;\">&nbsp;</div>"
-            md = pad ++ Pan.writeHtmlString Pan.def doc ++ pad
-=======
-      Markdown md _ -> return $ obj "Text.text" <| string (pad ++ MD.toHtml md ++ pad)
-          where pad = "<div style=\"height:0;width:0;\">&nbsp;</div>"
->>>>>>> c8643484
+            md = pad ++ MD.toHtml doc ++ pad
 
 definition :: Def () () -> State Int [Statement ()]
 definition def =
