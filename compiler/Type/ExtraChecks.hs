{-# OPTIONS_GHC -W #-}

{-| This module contains checks to be run *after* type inference has completed
successfully. At that point we still need to do occurs checks and ensure that
`main` has an acceptable type.
-}
module Type.ExtraChecks (mainType, occurs, portTypes) where

import Control.Applicative ((<$>),(<*>))
import Control.Monad.State
import qualified Data.Map as Map
import qualified Data.Traversable as Traverse
import qualified Data.UnionFind.IO as UF
import Text.PrettyPrint as P

import qualified AST.Annotation as A
import qualified AST.Expression.General as E
import qualified AST.Expression.Canonical as Canonical
import qualified AST.Helpers as Help
import qualified AST.PrettyPrint as PP
import qualified AST.Type as ST
import qualified AST.Variable as V
import qualified Transform.Expression as Expr
import qualified Type.Type as TT
import qualified Type.State as TS
import qualified Type.Alias as Alias

throw err = Left [ P.vcat err ]

mainType :: Alias.Rules -> TS.Env -> IO (Either [P.Doc] (Map.Map String ST.CanonicalType))
mainType rules env = mainCheck rules <$> Traverse.traverse TT.toSrcType env
  where
    mainCheck :: Alias.Rules -> Map.Map String ST.CanonicalType -> Either [P.Doc] (Map.Map String ST.CanonicalType)
    mainCheck rules env =
      case Map.lookup "main" env of
        Nothing -> Right env
        Just mainType
            | tipe `elem` acceptable -> Right env
            | otherwise              -> throw err
            where
              acceptable = [ "Graphics.Element.Element"
                           , "Signal.Signal Graphics.Element.Element" ]

              tipe = PP.renderPretty $ Alias.canonicalRealias (fst rules) mainType
              err = [ P.text "Type Error: 'main' must have type Element or (Signal Element)."
                    , P.text "Instead 'main' has type:\n"
                    , P.nest 4 . PP.pretty $ Alias.realias rules mainType
                    , P.text " " ]

data Direction = In | Out

portTypes :: Alias.Rules -> Canonical.Expr -> Either [P.Doc] ()
portTypes rules expr =
  const () <$> Expr.checkPorts (check In) (check Out) expr
  where
    check = isValid True False False
    isValid isTopLevel seenFunc seenSignal direction name tipe =
        case tipe of
<<<<<<< HEAD
          ST.Data (V.Canonical (V.Module "Signal") "Signal") [t] ->
              handleSignal t

          ST.Data (V.Canonical (V.Module "Maybe") "Maybe") [t] ->
              valid t

          ST.Data (V.Canonical (V.Module "Json") "Value") [] ->
              return ()

          ST.Data (V.Canonical V.BuiltIn ctor) ts
              | ctor `elem` primitives || Help.isTuple ctor -> mapM_ valid ts
              where
                primitives = ["Int","Float","String","Bool","_List"]
                    
          ST.Data _ _ -> err' True "an unsupported type"
=======
          ST.Data ctor ts
              | validConstructor        -> mapM_ valid ts
              | ctor == "Signal.Signal" -> handleSignal ts
              | otherwise               -> err' True "an unsupported type"
              where
                primitives =
                    ["Int","Float","String","Bool","Maybe.Maybe","_List","Array.Array","Json.Value"]
                validConstructor =
                    ctor `elem` primitives || Help.isTuple ctor
>>>>>>> 3ecb9fd8

          ST.Var _ -> err "free type variables"

          ST.Lambda _ _ ->
              case direction of
                In -> err "functions"
                Out | seenFunc   -> err "higher-order functions"
                    | seenSignal -> err "signals that contain functions"
                    | otherwise  ->
                        forM_ (ST.collectLambdas tipe)
                              (isValid' True seenSignal direction name)

          ST.Record _ (Just _) -> err "extended records with free type variables"

          ST.Record fields Nothing ->
              mapM_ (\(k,v) -> (,) k <$> valid v) fields

        where
          isValid' = isValid False
          valid = isValid' seenFunc seenSignal direction name

          handleSignal t
              | seenFunc   = err "functions that involve signals"
              | seenSignal = err "signals-of-signals"
              | isTopLevel = isValid' seenFunc True direction name t
              | otherwise  = err "a signal within a data stucture"

          dir inMsg outMsg = case direction of { In -> inMsg ; Out -> outMsg }
          txt = P.text . concat

          err = err' False
          err' couldBeAlias kind =
              throw $
              [ txt [ "Type Error: the value ", dir "coming in" "sent out"
                    , " through port '", name, "' is invalid." ]
              , txt [ "It contains ", kind, ":\n" ]
              , (P.nest 4 . PP.pretty $ Alias.realias rules tipe) <> P.text "\n"
              , txt [ "Acceptable values for ", dir "incoming" "outgoing", " ports include:" ]
              , txt [ "    Ints, Floats, Bools, Strings, Maybes, Lists, Arrays, Tuples," ]
              , txt [ "    Json.Values, ", dir "" "first-order functions, ", "and concrete records." ]
              ] ++ if couldBeAlias then aliasWarning else []

          aliasWarning =
              [ txt [ "\nType aliases are not expanded for this check (yet) so you need to do that" ]
              , txt [ "manually for now (e.g. {x:Int,y:Int} instead of a type alias of that type)." ]
              ]

occurs :: (String, TT.Variable) -> StateT TS.SolverState IO ()
occurs (name, variable) =
  do vars <- liftIO $ infiniteVars [] variable
     case vars of
       [] -> return ()
       var:_ -> do
         desc <- liftIO $ UF.descriptor var
         case TT.structure desc of
           Nothing ->
               modify $ \state -> state { TS.sErrors = fallback : TS.sErrors state }
           Just _ ->
               do liftIO $ UF.setDescriptor var (desc { TT.structure = Nothing })
                  var' <- liftIO $ UF.fresh desc
                  TS.addError (A.None (P.text name)) (Just msg) var var'
  where
    msg = "Infinite types are not allowed"
    fallback _ = return $ P.text msg

    infiniteVars :: [TT.Variable] -> TT.Variable -> IO [TT.Variable]
    infiniteVars seen var = 
        let go = infiniteVars (var:seen) in
        if var `elem` seen
        then return [var]
        else do
          desc <- UF.descriptor var
          case TT.structure desc of
            Nothing -> return []
            Just struct ->
                case struct of
                  TT.App1 a b -> (++) <$> go a <*> go b
                  TT.Fun1 a b -> (++) <$> go a <*> go b
                  TT.Var1 a   -> go a
                  TT.EmptyRecord1 -> return []
                  TT.Record1 fields ext -> concat <$> mapM go (ext : concat (Map.elems fields))<|MERGE_RESOLUTION|>--- conflicted
+++ resolved
@@ -56,11 +56,13 @@
     check = isValid True False False
     isValid isTopLevel seenFunc seenSignal direction name tipe =
         case tipe of
-<<<<<<< HEAD
           ST.Data (V.Canonical (V.Module "Signal") "Signal") [t] ->
               handleSignal t
 
           ST.Data (V.Canonical (V.Module "Maybe") "Maybe") [t] ->
+              valid t
+
+          ST.Data (V.Canonical (V.Module "Array") "Array") [t] ->
               valid t
 
           ST.Data (V.Canonical (V.Module "Json") "Value") [] ->
@@ -72,17 +74,6 @@
                 primitives = ["Int","Float","String","Bool","_List"]
                     
           ST.Data _ _ -> err' True "an unsupported type"
-=======
-          ST.Data ctor ts
-              | validConstructor        -> mapM_ valid ts
-              | ctor == "Signal.Signal" -> handleSignal ts
-              | otherwise               -> err' True "an unsupported type"
-              where
-                primitives =
-                    ["Int","Float","String","Bool","Maybe.Maybe","_List","Array.Array","Json.Value"]
-                validConstructor =
-                    ctor `elem` primitives || Help.isTuple ctor
->>>>>>> 3ecb9fd8
 
           ST.Var _ -> err "free type variables"
 
