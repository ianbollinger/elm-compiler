<<<<<<< HEAD
{-# OPTIONS_GHC -W #-}
module Build.Dependencies (getSortedDependencies) where
=======
{-# OPTIONS_GHC -Wall -fno-warn-name-shadowing #-}
module Build.Dependencies (getSortedDependencies, readDeps) where
>>>>>>> 0e40a32a

import Control.Applicative
import Control.Monad.Error
import qualified Control.Monad.State as State
import qualified Data.Aeson as Json
import qualified Data.ByteString.Lazy.Char8 as BSC
import qualified Data.Graph as Graph
import qualified Data.List as List
import qualified Data.Map as Map
import qualified Data.Maybe as Maybe
import qualified Data.Set as Set
import System.Directory
import System.FilePath as FP
<<<<<<< HEAD
import System.IO
=======

import Build.Print (failure)
>>>>>>> 0e40a32a

import qualified SourceSyntax.Module as Module
import qualified Parse.Parse as Parse
import qualified Elm.Internal.Paths as Path
import qualified Elm.Internal.Name as N
import qualified Elm.Internal.Dependencies as Deps

getSortedDependencies :: [FilePath] -> Module.Interfaces -> FilePath -> IO [String]
getSortedDependencies srcDirs builtIns root =
    do extras <- extraDependencies
       let allSrcDirs = srcDirs ++ Maybe.fromMaybe [] extras
       result <- runErrorT $ readAllDeps allSrcDirs builtIns root
       case result of
         Right deps -> sortDeps deps
         Left err -> failure $ err ++ if Maybe.isJust extras then "" else msg
             where msg = "\nYou may need to create a " ++
                         Path.dependencyFile ++
                         " file if you\nare trying to use a 3rd party library."

extraDependencies :: IO (Maybe [FilePath])
extraDependencies =
    do exists <- doesFileExist Path.dependencyFile
       if not exists then return Nothing else Just <$> getPaths
    where
      getPaths = do
        raw <- BSC.readFile Path.dependencyFile
        case Json.eitherDecode raw of
          Right (Deps.Mini deps) -> mapM validate deps
          Left err ->
              failure $ "Error reading the " ++ Path.dependencyFile ++ " file:\n" ++ err

      validate (name,version) = do
        let path = Path.dependencyDirectory </> toPath name version
        exists <- doesDirectoryExist path
        if exists then return path else failure (notFound name version)

      toPath name version = N.toFilePath name </> show version

      notFound name version =
          unlines
          [ "Your " ++ Path.dependencyFile ++ " file says you depend on library"
          , show name ++ " " ++ show version ++ " but it was not found."
          , "You may need to install it with:"
          , ""
          , "    elm-get install " ++ show name ++ " " ++ show version ]

type Deps = (FilePath, String, [String])

sortDeps :: [Deps] -> IO [String]
sortDeps depends =
    if null mistakes
      then return (concat sccs)
      else failure $ msg ++ unlines (map show mistakes)
  where
    sccs = map Graph.flattenSCC $ Graph.stronglyConnComp depends

    mistakes = filter (\scc -> length scc > 1) sccs
    msg = "A cyclical module dependency or was detected in:\n"

readAllDeps :: [FilePath] -> Module.Interfaces -> FilePath -> ErrorT String IO [Deps]
readAllDeps srcDirs builtIns root = do
  let ifaces = (Set.fromList . Map.keys) builtIns
  State.evalStateT (go ifaces root) Set.empty
  where
    go :: Set.Set String -> FilePath -> State.StateT (Set.Set String) (ErrorT String IO) [Deps]
    go builtIns root = do
      root'        <- lift $ findSrcFile srcDirs root
      (name, deps) <- lift $ readDeps root'
      seen <- State.get
      let realDeps = Set.difference (Set.fromList deps) builtIns
          newDeps = Set.difference (Set.filter (not . isNative) realDeps) seen
      State.put (Set.insert name (Set.union newDeps seen))
      rest <- mapM (go builtIns . toFilePath) (Set.toList newDeps)
      return ((makeRelative "." root', name, Set.toList realDeps) : concat rest)

readDeps :: FilePath -> ErrorT String IO (String, [String])
readDeps path = do
  txt <- lift $ readFile path
  case Parse.dependencies txt of
    Left err -> throwError $ msg ++ show err
      where msg = "Error resolving dependencies in " ++ path ++ ":\n"
    Right o  -> return o

findSrcFile :: [FilePath] -> FilePath -> ErrorT String IO FilePath
findSrcFile dirs path = foldr tryDir notFound dirs
  where notFound = throwError $ unlines
          [ "Could not find file: " ++ path
          , "    If it is not in the root directory of your project, use"
          , "    --src-dir to declare additional locations for source files."
          , "    If it is part of a 3rd party library, it needs to be declared"
          , "    as a dependency in the " ++ Path.dependencyFile ++ " file." ]
        tryDir dir next = do
          let path' = dir </> path
          exists <- liftIO $ doesFileExist path'
          if exists
            then return path'
            else next

isNative :: String -> Bool
isNative name = List.isPrefixOf "Native." name

toFilePath :: String -> FilePath
toFilePath name = map swapDots name ++ ext
    where swapDots '.' = '/'
          swapDots  c  =  c
          ext = if isNative name then ".js" else ".elm"<|MERGE_RESOLUTION|>--- conflicted
+++ resolved
@@ -1,10 +1,5 @@
-<<<<<<< HEAD
 {-# OPTIONS_GHC -W #-}
-module Build.Dependencies (getSortedDependencies) where
-=======
-{-# OPTIONS_GHC -Wall -fno-warn-name-shadowing #-}
 module Build.Dependencies (getSortedDependencies, readDeps) where
->>>>>>> 0e40a32a
 
 import Control.Applicative
 import Control.Monad.Error
@@ -18,12 +13,8 @@
 import qualified Data.Set as Set
 import System.Directory
 import System.FilePath as FP
-<<<<<<< HEAD
-import System.IO
-=======
 
 import Build.Print (failure)
->>>>>>> 0e40a32a
 
 import qualified SourceSyntax.Module as Module
 import qualified Parse.Parse as Parse
@@ -84,9 +75,9 @@
     msg = "A cyclical module dependency or was detected in:\n"
 
 readAllDeps :: [FilePath] -> Module.Interfaces -> FilePath -> ErrorT String IO [Deps]
-readAllDeps srcDirs builtIns root = do
-  let ifaces = (Set.fromList . Map.keys) builtIns
-  State.evalStateT (go ifaces root) Set.empty
+readAllDeps srcDirs builtIns root =
+  do let ifaces = (Set.fromList . Map.keys) builtIns
+     State.evalStateT (go ifaces root) Set.empty
   where
     go :: Set.Set String -> FilePath -> State.StateT (Set.Set String) (ErrorT String IO) [Deps]
     go builtIns root = do
@@ -109,24 +100,26 @@
 
 findSrcFile :: [FilePath] -> FilePath -> ErrorT String IO FilePath
 findSrcFile dirs path = foldr tryDir notFound dirs
-  where notFound = throwError $ unlines
-          [ "Could not find file: " ++ path
-          , "    If it is not in the root directory of your project, use"
-          , "    --src-dir to declare additional locations for source files."
-          , "    If it is part of a 3rd party library, it needs to be declared"
-          , "    as a dependency in the " ++ Path.dependencyFile ++ " file." ]
-        tryDir dir next = do
-          let path' = dir </> path
-          exists <- liftIO $ doesFileExist path'
-          if exists
-            then return path'
-            else next
+  where
+    notFound = throwError $ unlines
+        [ "Could not find file: " ++ path
+        , "    If it is not in the root directory of your project, use"
+        , "    --src-dir to declare additional locations for source files."
+        , "    If it is part of a 3rd party library, it needs to be declared"
+        , "    as a dependency in the " ++ Path.dependencyFile ++ " file." ]
+    tryDir dir next = do
+      let path' = dir </> path
+      exists <- liftIO $ doesFileExist path'
+      if exists
+        then return path'
+        else next
 
 isNative :: String -> Bool
 isNative name = List.isPrefixOf "Native." name
 
 toFilePath :: String -> FilePath
 toFilePath name = map swapDots name ++ ext
-    where swapDots '.' = '/'
-          swapDots  c  =  c
-          ext = if isNative name then ".js" else ".elm"+  where
+    swapDots '.' = '/'
+    swapDots  c  =  c
+    ext = if isNative name then ".js" else ".elm"