dist
cabal-dev
*.o
*.hi
*.chi
*.chs.h
*.aes
*.elmi
*.elmo
data
*/ElmFiles/*
.DS_Store
<<<<<<< HEAD
*~
tests/elm/build/
tests/elm/cache/
tests/elm/exe.js
node_modules/
=======
build
cache
*~
>>>>>>> 8c6e0804
<|MERGE_RESOLUTION|>--- conflicted
+++ resolved
@@ -10,14 +10,10 @@
 data
 */ElmFiles/*
 .DS_Store
-<<<<<<< HEAD
+build
+cache
 *~
 tests/elm/build/
 tests/elm/cache/
 tests/elm/exe.js
-node_modules/
-=======
-build
-cache
-*~
->>>>>>> 8c6e0804
+node_modules/