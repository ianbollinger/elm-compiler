--- conflicted
+++ resolved
@@ -1,16 +1,5 @@
-<<<<<<< HEAD
-
-{-----------------------------------------------------------------------
-=======
-module Pong where
-
-import Foreign.JavaScript
-import Signal.Keyboard.Raw
-import Signal.Window as Win
-
 
 {-----  Overview  ------------------------------------------------------
->>>>>>> 3f6843df
 
   This game displays some of the strengths of Functional Reactive
   Programming (FRP). By the end of this file we will have written an
